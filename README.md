--- conflicted
+++ resolved
@@ -15,13 +15,9 @@
 
 Interact with Gemini directly from your command line, leveraging its capabilities for coding help, system tasks, text generation, and more, enhanced with local tool integrations and a user-friendly interface.
 
-<<<<<<< HEAD
 <video src="assets/demo.mp4" controls>
   <img src="assets/demo.png" alt="Video fallback image">
 </video>
-=======
-[Watch the Demo Video](demo.mp4)
->>>>>>> df80f150
 
 ## ✨ Key Features
 
