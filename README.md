# Gemini Terminal Assistant

```ascii

  ██████╗ ███████╗███╗   ███╗██╗███╗   ██╗██╗
 ██╔════╝ ██╔════╝████╗ ████║██║████╗  ██║██║
 ██║  ███╗█████╗  ██╔████╔██║██║██╔██╗ ██║██║
 ██║   ██║██╔══╝  ██║╚██╔╝██║██║██║╚██╗██║██║
 ╚██████╔╝███████╗██║ ╚═╝ ██║██║██║ ╚████║██║
  ╚═════╝ ╚══════╝╚═╝     ╚═╝╚═╝╚═╝  ╚═══╝╚═╝
            Terminal Assistant
```

**A powerful, feature-rich terminal assistant powered by Google's Gemini models.**

Interact with Gemini directly from your command line, leveraging its capabilities for coding help, system tasks, text generation, and more, enhanced with local tool integrations and a user-friendly interface.

<<<<<<< HEAD
[Watch the demo video](assets/demo.gif)
=======
[Watch the demo video](assets/demo.mp4)
>>>>>>> 989e4c6d

## ✨ Key Features

*   **Direct Gemini Interaction:** Chat directly with various Gemini models (Pro, Flash, etc.).
*   **Rich Terminal UI:** Beautifully formatted output using the `rich` library (Markdown, syntax highlighting, tables, panels).
*   **Built-in Commands:** Manage the application, conversation history, configuration, and more using intuitive `/` commands.
*   **Tool Integration:** Access local tools to:
    *   Execute shell commands (`/execute`, `shell` tool)
    *   Perform Git operations (`/git_status`, `/git_diff`, `/git_log`)
    *   Analyze code (`/lint`)
    *   Manage files (list, find large files - implicitly via `find_large` tool)
    *   Network utilities (`/ping`, `/curl`)
    *   System information (`/ps`, potentially `sys_info`)
    *   Code generation and execution (`/generate_code`)
    *   File/URL opening (`open` tool)
*   **Natural Language Command Interpretation:** Understands phrases like "list files in src" or "what's the cpu usage?" and maps them to appropriate tools.
*   **Configuration Management:** Customize model, API key, theme, behavior via `config.json`.
*   **Conversation History:** Save and load chat sessions.
*   **Syntax Highlighting:** Choose from various `pygments` themes for code blocks.
*   **Customizable System Prompt:** Tailor the assistant's behavior and persona.
*   **Model Switching:** Easily switch between available Gemini models (`/models`).
*   **Context Management:** Maintain simple key-value context across messages (`/context`).
*   **Asynchronous Operations:** Responsive UI thanks to `asyncio`.

## 🚀 Requirements

*   Python 3.8+
*   Google Gemini API Key (Get one from [Google AI Studio](https://ai.google.dev/))
*   `pip` package manager

**Core Dependencies:**

*   `google-generativeai`
*   `rich`
*   `prompt-toolkit`
*   `pygments`

*(See `requirements.txt` for a full list)*

## 🛠️ Installation

1.  **Clone the Repository:**
    ```bash
    git clone <your-repository-url>
    cd gemini-terminal-assistant # Or your repository name
    ```

2.  **Install Dependencies:**
    *(Assuming you have a `requirements.txt` file)*
    ```bash
    pip install -r requirements.txt
    ```

3.  **Configure API Key:**
    You have two options:
    *   **Environment Variable (Recommended):** Set the `GEMINI_API_KEY` environment variable.
      ```bash
      export GEMINI_API_KEY="YOUR_API_KEY_HERE"
      ```
      (Add this to your `.bashrc`, `.zshrc`, or equivalent for persistence)
    *   **First Run Prompt:** If the API key is not found in the environment, the application will prompt you to enter it on the first run. You can choose whether to save it (in plain text) to the configuration file (`~/.gemini_terminal/config.json`).

## ▶️ Usage

Run the application using:

```bash
python main.py
```

*   You'll be greeted with a welcome message and a prompt `>`.
*   Type your questions or instructions directly and press Enter.
*   Use `/` commands for specific actions (type `/help` to see all commands).
*   Try natural language commands like "show me the files in the current directory" or "run flake8 on main.py".



## ⚙️ Configuration

The configuration is stored in `~/.gemini_terminal/config.json`. You can edit this file directly or use commands like `/models`, `/theme`, and `/system` to modify settings.

**Key Options:**

*   `api_key`: Your Google Gemini API Key (stored in plain text if saved via prompt).
*   `model`: The default Gemini model to use (e.g., "gemini-2.5-pro-exp-03-25").
*   `system_message`: The instruction given to the model about its role and behavior.
*   `temperature`, `top_p`, `top_k`: LLM generation parameters.
*   `theme`: The `pygments` theme for syntax highlighting in code blocks.
*   `allow_execution`: (If implemented fully) Controls whether tools that execute code/commands are allowed.
*   `enable_tools`: Controls whether the LLM can use the defined API tools.

## 📝 Available Commands

Type `/help` in the application to see the most up-to-date list. Common commands include:

| Command         | Arguments             | Description                                      |
| --------------- | --------------------- | ------------------------------------------------ |
| `/help`         |                       | Show the help message                            |
| `/clear`        |                       | Clear the terminal screen                        |
| `/exit`         |                       | Exit the application                             |
| `/models`       | `[name]`              | List models or switch to `[name]`                |
| `/save`         | `[filename]`          | Save conversation (optional filename)            |
| `/load`         | `<filename>`          | Load conversation from file                      |
| `/tools`        |                       | List available tools and their usage             |
| `/config`       |                       | Show current configuration                       |
| `/system`       | `[message]`           | View or set the system message for the LLM       |
| `/theme`        | `[name]`              | List themes or set syntax highlighting theme     |
| `/execute`      | `<command>`           | Execute a shell command directly                 |
| `/summary`      |                       | Ask the LLM to summarize the conversation        |
| `/git_status`   | `[path]`              | Show Git status for a directory (default: `.`)   |
| `/lint`         | `[path]`              | Run code linter (flake8) on path (default: `.`)  |
| `/git_diff`     | `<file1> <file2>`     | Show Git diff between two files                  |
| `/ps`           |                       | List running processes                           |
| `/git_log`      | `[path] [--count=N]`  | Show Git commit log (default: 15 commits)        |
| `/find_large`   | `[path] [--count=N]`  | Find largest files (default: 10 files)           |
| `/ping`         | `<host>`              | Ping a network host                              |
| `/curl`         | `<url>`               | Fetch content from a URL                         |
| `/interpret`    | `<phrase>`            | Interpret a natural language command             |
| `/context`      | `[key=value\|clear]` | View, set, or clear simple key-value context     |
| `/generate_code`| `<prompt>`            | Ask the LLM to generate and optionally execute code |

## 🔧 Available Tools

The assistant can leverage the following tools (invoked via natural language, specific commands, or LLM function calling):

*   **`shell`**: Executes arbitrary shell commands.
*   **`git_status`**: Checks the status of a Git repository.
*   **`git_diff`**: Computes the diff between two files known to Git.
*   **`git_log`**: Retrieves the Git commit history.
*   **`lint`**: Runs a Python linter (e.g., flake8) on files or directories.
*   **`ps`**: Lists currently running processes.
*   **`find_large`**: Finds the largest files in a directory.
*   **`ping`**: Sends ICMP ECHO_REQUEST packets to network hosts.
*   **`curl`**: Transfers data from or to a server using URL syntax.
*   **`sys_info`**: (Implied) Gathers system information (CPU, memory, disk).
*   **`list_files`**: (Implied by system prompt) Lists files in a directory.
*   **`open`**: Opens a file or URL using the system's default application.
*   **`generate_and_execute_code`**: Generates Python code based on a prompt and executes it.
*   *(Potentially others defined in `app/tools/`)*

## 🎨 Customization

*   **Model:** `/models <model_alias>` (e.g., `/models gemini-2.0-flash`)
*   **Theme:** `/theme <theme_name>` (e.g., `/theme dracula`)
*   **System Prompt:** `/system "Your new system prompt here"`

## 🤝 Contributing

Contributions are welcome! Please feel free to submit pull requests or open issues.

*(Add specific contribution guidelines if you have them)*

## 📜 License

This project is licensed under the MIT License - see the [LICENSE](LICENSE) file for details. *(Create a LICENSE file if you choose MIT or another license)*<|MERGE_RESOLUTION|>--- conflicted
+++ resolved
@@ -15,11 +15,7 @@
 
 Interact with Gemini directly from your command line, leveraging its capabilities for coding help, system tasks, text generation, and more, enhanced with local tool integrations and a user-friendly interface.
 
-<<<<<<< HEAD
-[Watch the demo video](assets/demo.gif)
-=======
 [Watch the demo video](assets/demo.mp4)
->>>>>>> 989e4c6d
 
 ## ✨ Key Features
 
